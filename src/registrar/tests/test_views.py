from django.conf import settings
from django.test import Client, TestCase
from django.urls import reverse
from django.contrib.auth import get_user_model

from django_webtest import WebTest  # type: ignore

from registrar.models import DomainApplication


class TestViews(TestCase):
    def setUp(self):
        self.client = Client()

    def test_health_check_endpoint(self):
        response = self.client.get("/health/")
        self.assertContains(response, "OK", status_code=200)

    def test_home_page(self):
        """Home page should be available without a login."""
        response = self.client.get("/")
        self.assertContains(response, "registrar", status_code=200)
        self.assertContains(response, "log in")

    def test_whoami_page_no_user(self):
        """Whoami page not accessible without a logged-in user."""
        response = self.client.get("/whoami/")
        self.assertEqual(response.status_code, 302)
        self.assertIn("?next=/whoami/", response.headers["Location"])

    def test_application_form_not_logged_in(self):
        """Application form not accessible without a logged-in user."""
        response = self.client.get("/register/")
        self.assertEqual(response.status_code, 302)
        self.assertIn("/login?next=/register/", response.headers["Location"])


class TestWithUser(TestCase):
    def setUp(self):
        username = "test_user"
        first_name = "First"
        last_name = "Last"
        email = "info@example.com"
        self.user = get_user_model().objects.create(
            username=username, first_name=first_name, last_name=last_name, email=email
        )

    def tearDown(self):
        self.user.delete()


class LoggedInTests(TestWithUser):
    def setUp(self):
        super().setUp()
        self.client.force_login(self.user)

    def test_whoami_page(self):
        """User information appears on the whoami page."""
        response = self.client.get("/whoami/")
        self.assertContains(response, self.user.first_name)
        self.assertContains(response, self.user.last_name)
        self.assertContains(response, self.user.email)

    def test_edit_profile(self):
        response = self.client.get("/edit_profile/")
        self.assertContains(response, "Display Name")

    def test_application_form_view(self):
        response = self.client.get("/register/", follow=True)
        self.assertContains(
            response, "What kind of government organization do you represent?"
        )


class FormTests(TestWithUser, WebTest):

    """Webtests for forms to test filling and submitting."""

    # Doesn't work with CSRF checking
    # hypothesis is that CSRF_USE_SESSIONS is incompatible with WebTest
    csrf_checks = False

    def setUp(self):
        super().setUp()
        self.app.set_user(self.user.username)

    def tearDown(self):
        # delete any applications we made so that users can be deleted\
        DomainApplication.objects.all().delete()
        super().tearDown()

    def test_application_form_empty_submit(self):
        # 302 redirect to the first form
        page = self.app.get(reverse("application")).follow()
        # submitting should get back the same page if the required field is empty
        result = page.form.submit()
        self.assertIn("What kind of government organization do you represent?", result)

    def test_application_form_organization(self):
        # 302 redirect to the first form
        page = self.app.get(reverse("application")).follow()
        form = page.form
        form["organization_type-organization_type"] = "Federal"
        result = page.form.submit().follow()
        # Got the next form page
        self.assertContains(result, "contact information")

    def test_application_form_submission(self):
        """Can fill out the entire form and submit.
        As we add additional form pages, we need to include them here to make
        this test work.
        """
        type_page = self.app.get(reverse("application")).follow()
        # django-webtest does not handle cookie-based sessions well because it keeps
        # resetting the session key on each new request, thus destroying the concept
        # of a "session". We are going to do it manually, saving the session ID here
        # and then setting the cookie on each request.
        session_id = self.app.cookies[settings.SESSION_COOKIE_NAME]

        # ---- TYPE PAGE  ----
        type_form = type_page.form
        type_form["organization_type-organization_type"] = "Federal"

        # set the session ID before .submit()
        self.app.set_cookie(settings.SESSION_COOKIE_NAME, session_id)
        type_result = type_page.form.submit()

        # the post request should return a redirect to the next form in
        # the application
        self.assertEquals(type_result.status_code, 302)
        self.assertEquals(type_result["Location"], "/register/organization_federal/")

        # TODO: In the future this should be conditionally dispalyed based on org type

        # ---- FEDERAL BRANCH PAGE  ----
        # Follow the redirect to the next form page
        federal_page = type_result.follow()
        federal_form = federal_page.form
        federal_form["organization_federal-federal_type"] = "Executive"

        # set the session ID before .submit()
        self.app.set_cookie(settings.SESSION_COOKIE_NAME, session_id)
        federal_result = federal_form.submit()

        self.assertEquals(federal_result.status_code, 302)
        self.assertEquals(
            federal_result["Location"], "/register/organization_election/"
        )

        # ---- ELECTION BOARD BRANCH PAGE  ----
        # Follow the redirect to the next form page
        election_page = federal_result.follow()
        election_form = election_page.form
        election_form["organization_election-is_election_board"] = True

        self.app.set_cookie(settings.SESSION_COOKIE_NAME, session_id)
        election_result = election_form.submit()

        self.assertEquals(election_result.status_code, 302)
        self.assertEquals(
            election_result["Location"], "/register/organization_contact/"
        )

        # ---- ORG CONTACT PAGE  ----
        # Follow the redirect to the next form page
        org_contact_page = election_result.follow()
        org_contact_form = org_contact_page.form
        org_contact_form["organization_contact-organization_name"] = "Testorg"
        org_contact_form["organization_contact-address_line1"] = "address 1"
        org_contact_form["organization_contact-us_state"] = "NY"
        org_contact_form["organization_contact-zipcode"] = "10002"

        self.app.set_cookie(settings.SESSION_COOKIE_NAME, session_id)
        org_contact_result = org_contact_form.submit()

        self.assertEquals(org_contact_result.status_code, 302)
        self.assertEquals(
            org_contact_result["Location"], "/register/authorizing_official/"
        )
        # ---- AUTHORIZING OFFICIAL PAGE  ----
        # Follow the redirect to the next form page
        ao_page = org_contact_result.follow()
        ao_form = ao_page.form
        ao_form["authorizing_official-first_name"] = "Testy"
        ao_form["authorizing_official-last_name"] = "Tester"
        ao_form["authorizing_official-title"] = "Chief Tester"
        ao_form["authorizing_official-email"] = "testy@town.com"
        ao_form["authorizing_official-phone"] = "(555) 555 5555"

        self.app.set_cookie(settings.SESSION_COOKIE_NAME, session_id)
        ao_result = ao_form.submit()

        self.assertEquals(ao_result.status_code, 302)
        self.assertEquals(ao_result["Location"], "/register/current_sites/")

        # ---- CURRENT SITES PAGE  ----
        # Follow the redirect to the next form page
        current_sites_page = ao_result.follow()
        current_sites_form = current_sites_page.form
        current_sites_form["current_sites-current_site"] = "www.city.com"

        self.app.set_cookie(settings.SESSION_COOKIE_NAME, session_id)
        current_sites_result = current_sites_form.submit()

        self.assertEquals(current_sites_result.status_code, 302)
        self.assertEquals(current_sites_result["Location"], "/register/dotgov_domain/")

        # ---- DOTGOV DOMAIN PAGE  ----
        # Follow the redirect to the next form page
        dotgov_page = current_sites_result.follow()
        dotgov_form = dotgov_page.form
        dotgov_form["dotgov_domain-dotgov_domain"] = "city"

        self.app.set_cookie(settings.SESSION_COOKIE_NAME, session_id)
        dotgov_result = dotgov_form.submit()

        self.assertEquals(dotgov_result.status_code, 302)
        self.assertEquals(dotgov_result["Location"], "/register/purpose/")

        # ---- PURPOSE DOMAIN PAGE  ----
        # Follow the redirect to the next form page
        purpose_page = dotgov_result.follow()
        purpose_form = purpose_page.form
        purpose_form["purpose-purpose_field"] = "Purpose of the site"

        self.app.set_cookie(settings.SESSION_COOKIE_NAME, session_id)
        purpose_result = purpose_form.submit()

        self.assertEquals(purpose_result.status_code, 302)
        self.assertEquals(purpose_result["Location"], "/register/your_contact/")

        # ---- YOUR CONTACT INFO PAGE  ----
        # Follow the redirect to the next form page
        your_contact_page = purpose_result.follow()
        your_contact_form = your_contact_page.form

        your_contact_form["your_contact-first_name"] = "Testy you"
        your_contact_form["your_contact-last_name"] = "Tester you"
        your_contact_form["your_contact-title"] = "Admin Tester"
        your_contact_form["your_contact-email"] = "testy-admin@town.com"
        your_contact_form["your_contact-phone"] = "(555) 555 5556"

        self.app.set_cookie(settings.SESSION_COOKIE_NAME, session_id)
        your_contact_result = your_contact_form.submit()

        self.assertEquals(your_contact_result.status_code, 302)
        self.assertEquals(your_contact_result["Location"], "/register/other_contacts/")

        # ---- OTHER CONTACTS PAGE  ----
        # Follow the redirect to the next form page
        other_contacts_page = your_contact_result.follow()
        other_contacts_form = other_contacts_page.form

        other_contacts_form["other_contacts-first_name"] = "Testy2"
        other_contacts_form["other_contacts-last_name"] = "Tester2"
        other_contacts_form["other_contacts-title"] = "Another Tester"
        other_contacts_form["other_contacts-email"] = "testy2@town.com"
        other_contacts_form["other_contacts-phone"] = "(555) 555 5557"

        self.app.set_cookie(settings.SESSION_COOKIE_NAME, session_id)
        other_contacts_result = other_contacts_form.submit()

        self.assertEquals(other_contacts_result.status_code, 302)
        self.assertEquals(
            other_contacts_result["Location"], "/register/security_email/"
        )

        # ---- SECURITY EMAIL PAGE  ----
        # Follow the redirect to the next form page
        security_email_page = other_contacts_result.follow()
        security_email_form = security_email_page.form

        security_email_form["security_email-email"] = "security@city.com"

        self.app.set_cookie(settings.SESSION_COOKIE_NAME, session_id)
        security_email_result = security_email_form.submit()

        self.assertEquals(security_email_result.status_code, 302)
        self.assertEquals(security_email_result["Location"], "/register/anything_else/")

        # ---- ANYTHING ELSE PAGE  ----
        # Follow the redirect to the next form page
        anything_else_page = security_email_result.follow()
        anything_else_form = anything_else_page.form

        anything_else_form["anything_else-anything_else"] = "No"

        self.app.set_cookie(settings.SESSION_COOKIE_NAME, session_id)
        anything_else_result = anything_else_form.submit()

        self.assertEquals(anything_else_result.status_code, 302)
        self.assertEquals(anything_else_result["Location"], "/register/requirements/")

        # ---- REQUIREMENTS PAGE  ----
        # Follow the redirect to the next form page
        requirements_page = anything_else_result.follow()
        requirements_form = requirements_page.form

        requirements_form["requirements-agree_check"] = True

        self.app.set_cookie(settings.SESSION_COOKIE_NAME, session_id)
        requirements_result = requirements_form.submit()

        self.assertEquals(requirements_result.status_code, 302)
        self.assertEquals(requirements_result["Location"], "/register/review/")

        # ---- REVIEW AND FINSIHED PAGES  ----
        # Follow the redirect to the next form page
        review_page = requirements_result.follow()
        review_form = review_page.form

        # final submission results in a redirect to the "finished" URL

        self.app.set_cookie(settings.SESSION_COOKIE_NAME, session_id)
        review_result = review_form.submit()

        self.assertEquals(review_result.status_code, 302)
        self.assertEquals(review_result["Location"], "/register/finished/")

        # the finished URL (for now) returns a redirect to /
        # following this redirect is a GET request, so include the cookie
        # here too.

        self.app.set_cookie(settings.SESSION_COOKIE_NAME, session_id)
<<<<<<< HEAD
        next_result = result.follow()
        self.assertContains(next_result, "Thank you for your domain request")
=======
        root_page = review_result.follow()
        self.assertEquals(root_page.status_code, 302)
        self.assertEquals(root_page["Location"], "/")
        self.assertContains(root_page.follow(), "Welcome to the .gov registrar")

        # TODO: when we have a page that lists applications, visit it and
        # make sure that the new one exists
>>>>>>> 3e62e443
<|MERGE_RESOLUTION|>--- conflicted
+++ resolved
@@ -317,20 +317,8 @@
         self.assertEquals(review_result.status_code, 302)
         self.assertEquals(review_result["Location"], "/register/finished/")
 
-        # the finished URL (for now) returns a redirect to /
         # following this redirect is a GET request, so include the cookie
         # here too.
-
-        self.app.set_cookie(settings.SESSION_COOKIE_NAME, session_id)
-<<<<<<< HEAD
+        self.app.set_cookie(settings.SESSION_COOKIE_NAME, session_id)
         next_result = result.follow()
-        self.assertContains(next_result, "Thank you for your domain request")
-=======
-        root_page = review_result.follow()
-        self.assertEquals(root_page.status_code, 302)
-        self.assertEquals(root_page["Location"], "/")
-        self.assertContains(root_page.follow(), "Welcome to the .gov registrar")
-
-        # TODO: when we have a page that lists applications, visit it and
-        # make sure that the new one exists
->>>>>>> 3e62e443
+        self.assertContains(next_result, "Thank you for your domain request")