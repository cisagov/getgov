<!-- Test page -->
{% extends 'application_form.html' %}
{% load widget_tweaks %}
{% load dynamic_question_tags %}

{% block form_content %}

<<<<<<< HEAD
<form id="step__{{wizard.steps.current}}" class="usa-form usa-form--large" method="post" novalidate>
  {{ wizard.management_form }}
=======
<form id="step__{{steps.current}}" class="usa-form usa-form--large" method="post">
>>>>>>> c76432fe
  {% csrf_token %}

  {% radio_buttons_by_value forms.0.organization_type as choices %}

  <fieldset id="organization_type__fieldset" class="usa-fieldset">
    <legend class="usa-legend">
      <h2> What kind of U.S.-based government organization do you represent?  </h2>
      <p>This question is required.</p>
    </legend>
<<<<<<< HEAD
=======
    {{ forms.0.organization_type.errors }}
>>>>>>> c76432fe
    {% for choice in choices.values %}
      {% include "includes/radio_button.html" with choice=choice tile="true" %}
    {% endfor %}
  </fieldset>

  {{ block.super }}

</form>
{% endblock %}<|MERGE_RESOLUTION|>--- conflicted
+++ resolved
@@ -5,12 +5,7 @@
 
 {% block form_content %}
 
-<<<<<<< HEAD
-<form id="step__{{wizard.steps.current}}" class="usa-form usa-form--large" method="post" novalidate>
-  {{ wizard.management_form }}
-=======
-<form id="step__{{steps.current}}" class="usa-form usa-form--large" method="post">
->>>>>>> c76432fe
+<form id="step__{{steps.current}}" class="usa-form usa-form--large" method="post" novalidate>
   {% csrf_token %}
 
   {% radio_buttons_by_value forms.0.organization_type as choices %}
@@ -20,10 +15,7 @@
       <h2> What kind of U.S.-based government organization do you represent?  </h2>
       <p>This question is required.</p>
     </legend>
-<<<<<<< HEAD
-=======
     {{ forms.0.organization_type.errors }}
->>>>>>> c76432fe
     {% for choice in choices.values %}
       {% include "includes/radio_button.html" with choice=choice tile="true" %}
     {% endfor %}
